set(CMAKE_CXX_FLAGS "${CMAKE_CXX_FLAGS} -Wall -Wextra -Wold-style-cast -pedantic -std=c++0x -fvisibility=hidden")

# If targeting GLES, save it into configuration header
if(TARGET_GLES)
    set(MAGNUM_TARGET_GLES 1)
endif()

if(GCC44_COMPATIBILITY)
    set(MAGNUM_GCC44_COMPATIBILITY 1)
    set(GCC45_COMPATIBILITY 1)
endif()

if(GCC45_COMPATIBILITY)
    set(MAGNUM_GCC45_COMPATIBILITY 1)
endif()

# -Wdouble-promotion is supported from GCC 4.6
# TODO: do this with check_c_compiler_flags()
if(NOT GCC45_COMPATIBILITY)
    if("${CMAKE_CXX_COMPILER_ID}" STREQUAL "GNU")
        set(CMAKE_CXX_FLAGS "${CMAKE_CXX_FLAGS} -Wdouble-promotion")
    endif()
endif()

configure_file(${CMAKE_CURRENT_SOURCE_DIR}/magnumConfigure.h.cmake
               ${CMAKE_CURRENT_BINARY_DIR}/magnumConfigure.h)

include_directories(${CMAKE_CURRENT_SOURCE_DIR} ${CMAKE_CURRENT_BINARY_DIR} ${CORRADE_INCLUDE_DIR})

# Files shared between main library and unit test library
set(Magnum_SRCS
    AbstractImage.cpp
    AbstractTexture.cpp
    AbstractShaderProgram.cpp
    BufferedTexture.cpp
    Framebuffer.cpp
    IndexedMesh.cpp
    Mesh.cpp
    Query.cpp
    Renderbuffer.cpp
    Shader.cpp
    SizeTraits.cpp
    TypeTraits.cpp

    Trade/AbstractImporter.cpp
    Trade/MeshData.cpp)
set(Magnum_HEADERS
    AbstractImage.h
    AbstractShaderProgram.h
    AbstractTexture.h
    BufferedImage.h
    BufferedTexture.h
    Buffer.h
    Color.h
    CubeMapTextureArray.h
    CubeMapTexture.h
    Framebuffer.h
    Image.h
    ImageWrapper.h
    IndexedMesh.h
    Magnum.h
    Mesh.h
    Query.h
    Renderbuffer.h
    Shader.h
    SizeTraits.h
    Swizzle.h
    Texture.h
    TypeTraits.h

    magnumCompatibility.h
    magnumVisibility.h)
if(NOT CMAKE_NO_OBJECT_TARGET)
    add_library(MagnumObjects OBJECT ${Magnum_SRCS})
endif()

# Files shared between main library and math unit test library
set(MagnumMath_SRCS
    Math/Math.cpp)
if(NOT CMAKE_NO_OBJECT_TARGET)
    add_library(MagnumMathObjects OBJECT ${MagnumMath_SRCS})
endif()

# Set shared library flags for the objects, as they will be part of shared lib
# TODO: fix when CMake sets target_EXPORTS for OBJECT targets as well
if(NOT CMAKE_NO_OBJECT_TARGET)
    set_target_properties(MagnumObjects MagnumMathObjects PROPERTIES COMPILE_FLAGS "-DMagnumObjects_EXPORTS ${CMAKE_SHARED_LIBRARY_CXX_FLAGS}")
endif()

# Main library
<<<<<<< HEAD
if(NOT CMAKE_NO_OBJECT_TARGET)
    add_library(Magnum SHARED
        $<TARGET_OBJECTS:MagnumObjects>
        $<TARGET_OBJECTS:MagnumMathObjects>
        ${Magnum_GracefulAssert_SRCS})
else()
    add_library(Magnum SHARED
        ${Magnum_SRCS}
        ${MagnumMath_SRCS}
        ${Magnum_GracefulAssert_SRCS})
endif()
=======
add_library(Magnum SHARED
    $<TARGET_OBJECTS:MagnumObjects>
    $<TARGET_OBJECTS:MagnumMathObjects>)
>>>>>>> 0e74c384
target_link_libraries(Magnum ${CORRADE_UTILITY_LIBRARY} ${CORRADE_PLUGINMANAGER_LIBRARY})
if(NOT TARGET_GLES)
    target_link_libraries(Magnum ${OPENGL_gl_LIBRARY} ${GLEW_LIBRARY})
else()
    target_link_libraries(Magnum ${OPENGLES2_LIBRARY})
endif()

install(TARGETS Magnum DESTINATION ${MAGNUM_LIBRARY_INSTALL_DIR})
install(FILES ${Magnum_HEADERS} DESTINATION ${MAGNUM_INCLUDE_INSTALL_DIR})

# Install also configure file
install(FILES ${CMAKE_CURRENT_BINARY_DIR}/magnumConfigure.h DESTINATION ${MAGNUM_INCLUDE_INSTALL_DIR})

add_subdirectory(Contexts)
add_subdirectory(Math)
add_subdirectory(Trade)

if(WITH_MESHTOOLS)
    add_subdirectory(MeshTools)
endif()

if(WITH_PHYSICS)
    add_subdirectory(Physics)
endif()

if(WITH_PRIMITIVES)
    add_subdirectory(Primitives)
endif()

if(WITH_SCENEGRAPH)
    add_subdirectory(SceneGraph)
endif()

if(WITH_SHADERS)
    add_subdirectory(Shaders)
endif()

if(BUILD_TESTS)
    enable_testing()

    # Library with graceful assert for testing
<<<<<<< HEAD
    if(NOT CMAKE_NO_OBJECT_TARGET)
        add_library(MagnumTestLib SHARED
            $<TARGET_OBJECTS:MagnumObjects>
            ${Magnum_GracefulAssert_SRCS})
    else()
        add_library(MagnumTestLib SHARED
            ${Magnum_SRCS}
            ${Magnum_GracefulAssert_SRCS})
    endif()
=======
    add_library(MagnumTestLib SHARED
        $<TARGET_OBJECTS:MagnumObjects>)
>>>>>>> 0e74c384
    set_target_properties(MagnumTestLib PROPERTIES COMPILE_FLAGS -DCORRADE_GRACEFUL_ASSERT)
    target_link_libraries(MagnumTestLib ${CORRADE_UTILITY_LIBRARY} ${CORRADE_PLUGINMANAGER_LIBRARY})
    if(NOT TARGET_GLES)
        target_link_libraries(MagnumTestLib ${OPENGL_gl_LIBRARY} ${GLEW_LIBRARY})
    else()
        target_link_libraries(MagnumTestLib ${OPENGLES2_LIBRARY})
    endif()

    add_subdirectory(Test)
endif()<|MERGE_RESOLUTION|>--- conflicted
+++ resolved
@@ -88,23 +88,15 @@
 endif()
 
 # Main library
-<<<<<<< HEAD
 if(NOT CMAKE_NO_OBJECT_TARGET)
     add_library(Magnum SHARED
         $<TARGET_OBJECTS:MagnumObjects>
-        $<TARGET_OBJECTS:MagnumMathObjects>
-        ${Magnum_GracefulAssert_SRCS})
+        $<TARGET_OBJECTS:MagnumMathObjects>)
 else()
     add_library(Magnum SHARED
         ${Magnum_SRCS}
-        ${MagnumMath_SRCS}
-        ${Magnum_GracefulAssert_SRCS})
+        ${MagnumMath_SRCS})
 endif()
-=======
-add_library(Magnum SHARED
-    $<TARGET_OBJECTS:MagnumObjects>
-    $<TARGET_OBJECTS:MagnumMathObjects>)
->>>>>>> 0e74c384
 target_link_libraries(Magnum ${CORRADE_UTILITY_LIBRARY} ${CORRADE_PLUGINMANAGER_LIBRARY})
 if(NOT TARGET_GLES)
     target_link_libraries(Magnum ${OPENGL_gl_LIBRARY} ${GLEW_LIBRARY})
@@ -146,20 +138,13 @@
     enable_testing()
 
     # Library with graceful assert for testing
-<<<<<<< HEAD
     if(NOT CMAKE_NO_OBJECT_TARGET)
         add_library(MagnumTestLib SHARED
-            $<TARGET_OBJECTS:MagnumObjects>
-            ${Magnum_GracefulAssert_SRCS})
+            $<TARGET_OBJECTS:MagnumObjects>)
     else()
         add_library(MagnumTestLib SHARED
-            ${Magnum_SRCS}
-            ${Magnum_GracefulAssert_SRCS})
+            ${Magnum_SRCS})
     endif()
-=======
-    add_library(MagnumTestLib SHARED
-        $<TARGET_OBJECTS:MagnumObjects>)
->>>>>>> 0e74c384
     set_target_properties(MagnumTestLib PROPERTIES COMPILE_FLAGS -DCORRADE_GRACEFUL_ASSERT)
     target_link_libraries(MagnumTestLib ${CORRADE_UTILITY_LIBRARY} ${CORRADE_PLUGINMANAGER_LIBRARY})
     if(NOT TARGET_GLES)
