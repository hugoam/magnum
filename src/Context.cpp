--- conflicted
+++ resolved
@@ -306,19 +306,12 @@
     /* List of extensions from future versions (extensions from current and
        previous versions should be supported automatically, so we don't need
        to check for them) */
-<<<<<<< HEAD
-    unordered_map<string, Extension> futureExtensions;
-    for(size_t i = future; i != versions.size(); ++i) {
+    std::unordered_map<std::string, Extension> futureExtensions;
+    for(std::size_t i = future; i != versions.size(); ++i) {
         const std::vector<Extension>& extensions = Extension::extensions(versions[i]);
         for(auto it = extensions.begin(); it != extensions.end(); ++it)
-            futureExtensions.insert(make_pair(it->_string, *it));
+            futureExtensions.insert(std::make_pair(it->_string, *it));
     }
-=======
-    std::unordered_map<std::string, Extension> futureExtensions;
-    for(std::size_t i = future; i != versions.size(); ++i)
-        for(const Extension& extension: Extension::extensions(versions[i]))
-            futureExtensions.insert(std::make_pair(extension._string, extension));
->>>>>>> 8b7c21ce
 
     /* Check for presence of extensions in future versions */
     #ifndef MAGNUM_TARGET_GLES
@@ -343,15 +336,9 @@
         /* Don't crash when glGetString() returns nullptr */
         const char* e = reinterpret_cast<const char*>(glGetString(GL_EXTENSIONS));
         if(e) {
-<<<<<<< HEAD
-            vector<string> extensions = Corrade::Utility::String::split(e, ' ');
+            std::vector<std::string> extensions = Corrade::Utility::String::split(e, ' ');
             for(auto it = extensions.begin(); it != extensions.end(); ++it) {
                 auto found = futureExtensions.find(*it);
-=======
-            std::vector<std::string> extensions = Corrade::Utility::String::split(e, ' ');
-            for(const std::string& extension: extensions) {
-                auto found = futureExtensions.find(extension);
->>>>>>> 8b7c21ce
                 if(found != futureExtensions.end()) {
                     _supportedExtensions.push_back(found->second);
                     extensionStatus.set(found->second._index);
@@ -388,15 +375,9 @@
     _current = nullptr;
 }
 
-<<<<<<< HEAD
-Version Context::supportedVersion(initializer_list<Version> versions) const {
+Version Context::supportedVersion(std::initializer_list<Version> versions) const {
     for(auto it = versions.begin(); it != versions.end(); ++it)
         if(isVersionSupported(*it)) return *it;
-=======
-Version Context::supportedVersion(std::initializer_list<Version> versions) const {
-    for(auto version: versions)
-        if(isVersionSupported(version)) return version;
->>>>>>> 8b7c21ce
 
     #ifndef MAGNUM_TARGET_GLES
     return Version::GL210;
