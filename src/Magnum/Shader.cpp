--- conflicted
+++ resolved
@@ -687,19 +687,13 @@
                 << " shader";
             if(shaders.size() != 1) {
                 #if !defined(CORRADE_TARGET_NACL_NEWLIB) && !defined(CORRADE_TARGET_ANDROID) && !defined(__MINGW32__)
-<<<<<<< HEAD
                 #ifndef CORRADE_GCC44_COMPATIBILITY
-                out << ' ' << std::to_string(i);
+                out << " " << std::to_string(i);
                 #else
-                out << ' ' << std::to_string(static_cast<long long int>(i));
+                out << " " << std::to_string(static_cast<long long int>(i));
                 #endif
                 #else
-                out << ' ' << converter.str();
-=======
-                out << " " << std::to_string(i);
-                #else
                 out << " " << converter.str();
->>>>>>> 79c27ef7
                 #endif
             }
             out << " failed with the following message:\n"
@@ -714,19 +708,13 @@
                 << " shader";
             if(shaders.size() != 1) {
                 #if !defined(CORRADE_TARGET_NACL_NEWLIB) && !defined(CORRADE_TARGET_ANDROID) && !defined(__MINGW32__)
-<<<<<<< HEAD
                 #ifndef CORRADE_GCC44_COMPATIBILITY
-                out << ' ' << std::to_string(i);
+                out << " " << std::to_string(i);
                 #else
-                out << ' ' << std::to_string(static_cast<long long int>(i));
+                out << " " << std::to_string(static_cast<long long int>(i));
                 #endif
                 #else
-                out << ' ' << converter.str();
-=======
-                out << " " << std::to_string(i);
-                #else
                 out << " " << converter.str();
->>>>>>> 79c27ef7
                 #endif
             }
             out << " succeeded with the following message:\n"
