#ifndef Magnum_SceneGraph_FeatureGroup_h
#define Magnum_SceneGraph_FeatureGroup_h
/*
    This file is part of Magnum.

    Copyright © 2010, 2011, 2012, 2013 Vladimír Vondruš <mosra@centrum.cz>

    Permission is hereby granted, free of charge, to any person obtaining a
    copy of this software and associated documentation files (the "Software"),
    to deal in the Software without restriction, including without limitation
    the rights to use, copy, modify, merge, publish, distribute, sublicense,
    and/or sell copies of the Software, and to permit persons to whom the
    Software is furnished to do so, subject to the following conditions:

    The above copyright notice and this permission notice shall be included
    in all copies or substantial portions of the Software.

    THE SOFTWARE IS PROVIDED "AS IS", WITHOUT WARRANTY OF ANY KIND, EXPRESS OR
    IMPLIED, INCLUDING BUT NOT LIMITED TO THE WARRANTIES OF MERCHANTABILITY,
    FITNESS FOR A PARTICULAR PURPOSE AND NONINFRINGEMENT. IN NO EVENT SHALL
    THE AUTHORS OR COPYRIGHT HOLDERS BE LIABLE FOR ANY CLAIM, DAMAGES OR OTHER
    LIABILITY, WHETHER IN AN ACTION OF CONTRACT, TORT OR OTHERWISE, ARISING
    FROM, OUT OF OR IN CONNECTION WITH THE SOFTWARE OR THE USE OR OTHER
    DEALINGS IN THE SOFTWARE.
*/

/** @file
 * @brief Class Magnum::SceneGraph::AbstractFeatureGroup, Magnum::SceneGraph::FeatureGroup, alias Magnum::SceneGraph::BasicFeatureGroup2D, Magnum::SceneGraph::BasicFeatureGroup3D, Magnum::SceneGraph::FeatureGroup2D, Magnum::SceneGraph::FeatureGroup3D
 */

#include <vector>
#include <Utility/Assert.h>

#include "SceneGraph/SceneGraph.h"
#include "SceneGraph/magnumSceneGraphVisibility.h"

namespace Magnum { namespace SceneGraph {

/**
@brief Base for group of features

See FeatureGroup.
*/
template<UnsignedInt dimensions, class T> class MAGNUM_SCENEGRAPH_EXPORT AbstractFeatureGroup {
    template<UnsignedInt, class, class> friend class FeatureGroup;

    explicit AbstractFeatureGroup();
    virtual ~AbstractFeatureGroup();

    void add(AbstractFeature<dimensions, T>& feature);
    void remove(AbstractFeature<dimensions, T>& feature);

    std::vector<AbstractFeature<dimensions, T>*> features;
};

/**
@brief Group of features

See AbstractGroupedFeature for more information.
@see @ref scenegraph, @ref BasicFeatureGroup2D, @ref BasicFeatureGroup3D,
    @ref FeatureGroup2D, @ref FeatureGroup3D
*/
template<UnsignedInt dimensions, class Feature, class T> class FeatureGroup: public AbstractFeatureGroup<dimensions, T> {
    friend class AbstractGroupedFeature<dimensions, Feature, T>;

    public:
<<<<<<< HEAD
        explicit BasicFeatureGroup();
=======
        explicit FeatureGroup() = default;
>>>>>>> 1102232a

        /**
         * @brief Destructor
         *
         * Removes all features belonging to this group, but not deletes them.
         */
        ~FeatureGroup();

        /** @brief Whether the group is empty */
        bool isEmpty() const {
            return AbstractFeatureGroup<dimensions, T>::features.empty();
        }

        /** @brief Count of features in the group */
        std::size_t size() const {
            return AbstractFeatureGroup<dimensions, T>::features.size();
        }

        /** @brief Feature at given index */
        Feature& operator[](std::size_t index) {
            return *static_cast<Feature*>(AbstractFeatureGroup<dimensions, T>::features[index]);
        }

        /** @overload */
        const Feature& operator[](std::size_t index) const {
            return *static_cast<Feature*>(AbstractFeatureGroup<dimensions, T>::features[index]);
        }

        /**
         * @brief Add feature to the group
         * @return Reference to self (for method chaining)
         *
         * If the features is part of another group, it is removed from it.
         * @see remove(), AbstractGroupedFeature::AbstractGroupedFeature()
         */
        FeatureGroup<dimensions, Feature, T>& add(Feature& feature);

        /**
         * @brief Remove feature from the group
         * @return Reference to self (for method chaining)
         *
         * The feature must be part of the group.
         * @see add()
         */
        FeatureGroup<dimensions, Feature, T>& remove(Feature& feature);
};

template<UnsignedInt dimensions, class Feature, class T> inline BasicFeatureGroup<dimensions, Feature, T>::BasicFeatureGroup() = default;

#ifndef CORRADE_GCC46_COMPATIBILITY
/**
@brief Base feature group for two-dimensional scenes

Convenience alternative to <tt>%FeatureGroup<2, Feature, T></tt>. See
AbstractGroupedFeature for more information.
@note Not available on GCC < 4.7. Use <tt>%FeatureGroup<2, Feature, T></tt>
    instead.
@see @ref FeatureGroup2D, @ref BasicFeatureGroup3D
*/
template<class Feature, class T> using BasicFeatureGroup2D = FeatureGroup<2, Feature, T>;

/**
@brief Base feature group for two-dimensional float scenes

Convenience alternative to <tt>%BasicFeatureGroup2D<Feature, Float></tt>. See
AbstractGroupedFeature for more information.
@note Not available on GCC < 4.7. Use <tt>%FeatureGroup<2, Feature, Float></tt>
    instead.
@see @ref FeatureGroup3D
*/
template<class Feature> using FeatureGroup2D = BasicFeatureGroup2D<Feature, Float>;

/**
@brief Base feature group for three-dimensional scenes

Convenience alternative to <tt>%FeatureGroup<3, Feature, T></tt>. See
AbstractGroupedFeature for more information.
@note Not available on GCC < 4.7. Use <tt>%FeatureGroup<3, Feature, T></tt>
    instead.
@see @ref FeatureGroup3D, @ref BasicFeatureGroup2D
*/
template<class Feature, class T> using BasicFeatureGroup3D = FeatureGroup<3, Feature, T>;

/**
@brief Base feature group for three-dimensional float scenes

Convenience alternative to <tt>%BasicFeatureGroup3D<Feature, Float></tt>. See
AbstractGroupedFeature for more information.
@note Not available on GCC < 4.7. Use <tt>%FeatureGroup<3, Feature, Float></tt>
    instead.
@see @ref FeatureGroup2D
*/
template<class Feature> using FeatureGroup3D = BasicFeatureGroup3D<Feature, Float>;
#endif

<<<<<<< HEAD
template<UnsignedInt dimensions, class Feature, class T> BasicFeatureGroup<dimensions, Feature, T>::~BasicFeatureGroup() {
    for(auto it = this->features.begin(); it != this->features.end(); ++it)
        static_cast<Feature*>(*it)->_group = nullptr;
=======
template<UnsignedInt dimensions, class Feature, class T> FeatureGroup<dimensions, Feature, T>::~FeatureGroup() {
    for(auto i: AbstractFeatureGroup<dimensions, T>::features) static_cast<Feature*>(i)->_group = nullptr;
>>>>>>> 1102232a
}

template<UnsignedInt dimensions, class Feature, class T> FeatureGroup<dimensions, Feature, T>& FeatureGroup<dimensions, Feature, T>::add(Feature& feature) {
    /* Remove from previous group */
    if(feature._group)
        feature._group->remove(feature);

    /* Crossreference the feature and group together */
    AbstractFeatureGroup<dimensions, T>::add(feature);
    feature._group = this;
    return *this;
}

template<UnsignedInt dimensions, class Feature, class T> FeatureGroup<dimensions, Feature, T>& FeatureGroup<dimensions, Feature, T>::remove(Feature& feature) {
    CORRADE_ASSERT(feature._group == this,
        "SceneGraph::AbstractFeatureGroup::remove(): feature is not part of this group", *this);

    AbstractFeatureGroup<dimensions, T>::remove(feature);
    feature._group = nullptr;
    return *this;
}

}}

#endif<|MERGE_RESOLUTION|>--- conflicted
+++ resolved
@@ -64,11 +64,7 @@
     friend class AbstractGroupedFeature<dimensions, Feature, T>;
 
     public:
-<<<<<<< HEAD
-        explicit BasicFeatureGroup();
-=======
-        explicit FeatureGroup() = default;
->>>>>>> 1102232a
+        explicit FeatureGroup();
 
         /**
          * @brief Destructor
@@ -116,7 +112,7 @@
         FeatureGroup<dimensions, Feature, T>& remove(Feature& feature);
 };
 
-template<UnsignedInt dimensions, class Feature, class T> inline BasicFeatureGroup<dimensions, Feature, T>::BasicFeatureGroup() = default;
+template<UnsignedInt dimensions, class Feature, class T> inline FeatureGroup<dimensions, Feature, T>::FeatureGroup() = default;
 
 #ifndef CORRADE_GCC46_COMPATIBILITY
 /**
@@ -164,14 +160,9 @@
 template<class Feature> using FeatureGroup3D = BasicFeatureGroup3D<Feature, Float>;
 #endif
 
-<<<<<<< HEAD
-template<UnsignedInt dimensions, class Feature, class T> BasicFeatureGroup<dimensions, Feature, T>::~BasicFeatureGroup() {
+template<UnsignedInt dimensions, class Feature, class T> FeatureGroup<dimensions, Feature, T>::~FeatureGroup() {
     for(auto it = this->features.begin(); it != this->features.end(); ++it)
         static_cast<Feature*>(*it)->_group = nullptr;
-=======
-template<UnsignedInt dimensions, class Feature, class T> FeatureGroup<dimensions, Feature, T>::~FeatureGroup() {
-    for(auto i: AbstractFeatureGroup<dimensions, T>::features) static_cast<Feature*>(i)->_group = nullptr;
->>>>>>> 1102232a
 }
 
 template<UnsignedInt dimensions, class Feature, class T> FeatureGroup<dimensions, Feature, T>& FeatureGroup<dimensions, Feature, T>::add(Feature& feature) {
